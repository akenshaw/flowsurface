use crate::modal::layout_manager::LayoutManager;
<<<<<<< HEAD
use crate::screen::dashboard::{Dashboard, pane, panel::timeandsales::TimeAndSales};
use crate::screen::dashboard::panel::orderbook::Orderbook;
=======
use crate::screen::dashboard::{Dashboard, pane};
>>>>>>> 666cadef
use data::{
    UserTimezone,
    layout::{WindowSpec, pane::Axis},
};

use iced::widget::pane_grid::{self, Configuration};
use std::{collections::HashMap, vec};
use uuid::Uuid;

#[derive(Eq, Hash, Debug, Clone, PartialEq)]
pub struct Layout {
    pub id: Uuid,
    pub name: String,
}

pub struct SavedState {
    pub layout_manager: LayoutManager,
    pub main_window: Option<WindowSpec>,
    pub scale_factor: data::ScaleFactor,
    pub timezone: data::UserTimezone,
    pub sidebar: data::Sidebar,
    pub theme: data::Theme,
    pub custom_theme: Option<data::Theme>,
    pub audio_cfg: data::AudioStream,
    pub preferred_currency: exchange::PreferredCurrency,
}

impl SavedState {
    pub fn window(&self) -> (iced::window::Position, iced::Size) {
        let position = self.main_window.map(|w| w.position()).map_or(
            iced::window::Position::Centered,
            iced::window::Position::Specific,
        );
        let size = self
            .main_window
            .map_or_else(crate::window::default_size, |w| w.size());

        (position, size)
    }
}

impl Default for SavedState {
    fn default() -> Self {
        SavedState {
            layout_manager: LayoutManager::new(),
            main_window: None,
            scale_factor: data::ScaleFactor::default(),
            timezone: UserTimezone::default(),
            sidebar: data::Sidebar::default(),
            theme: data::Theme::default(),
            custom_theme: None,
            audio_cfg: data::AudioStream::default(),
            preferred_currency: exchange::PreferredCurrency::Base,
        }
    }
}

impl From<&Dashboard> for data::Dashboard {
    fn from(dashboard: &Dashboard) -> Self {
        use pane_grid::Node;

        fn from_layout(panes: &pane_grid::State<pane::State>, node: pane_grid::Node) -> data::Pane {
            match node {
                Node::Split {
                    axis, ratio, a, b, ..
                } => data::Pane::Split {
                    axis: match axis {
                        pane_grid::Axis::Horizontal => Axis::Horizontal,
                        pane_grid::Axis::Vertical => Axis::Vertical,
                    },
                    ratio,
                    a: Box::new(from_layout(panes, *a)),
                    b: Box::new(from_layout(panes, *b)),
                },
                Node::Pane(pane) => panes
                    .get(pane)
                    .map_or(data::Pane::default(), data::Pane::from),
            }
        }

        let main_window_layout = dashboard.panes.layout().clone();

        let popouts_layout: Vec<(data::Pane, WindowSpec)> = dashboard
            .popout
            .iter()
            .map(|(_, (pane, spec))| (from_layout(pane, pane.layout().clone()), *spec))
            .collect();

        data::Dashboard {
            pane: from_layout(&dashboard.panes, main_window_layout),
            popout: {
                popouts_layout
                    .iter()
                    .map(|(pane, window_spec)| (pane.clone(), *window_spec))
                    .collect()
            },
        }
    }
}

impl From<&pane::State> for data::Pane {
    fn from(pane: &pane::State) -> Self {
        let streams = pane.streams.clone().into_waiting();

        match &pane.content {
            pane::Content::Starter => data::Pane::Starter {
                link_group: pane.link_group,
            },
            pane::Content::Heatmap {
                chart, indicators, ..
            } => data::Pane::HeatmapChart {
                layout: chart
                    .as_ref()
                    .map_or(data::chart::ViewConfig::default(), |c| c.chart_layout()),
                stream_type: streams,
                settings: pane.settings,
                indicators: indicators.clone(),
                studies: chart.as_ref().map_or(vec![], |c| c.studies.clone()),
                link_group: pane.link_group,
            },
            pane::Content::Kline {
                chart, indicators, ..
            } => data::Pane::KlineChart {
                layout: chart
                    .as_ref()
                    .map_or(data::chart::ViewConfig::default(), |c| c.chart_layout()),
                kind: chart
                    .as_ref()
                    .map_or(data::chart::KlineChartKind::Candles, |c| c.kind().clone()),
                stream_type: streams,
                settings: pane.settings,
                indicators: indicators.clone(),
                link_group: pane.link_group,
            },
            pane::Content::TimeAndSales(_) => data::Pane::TimeAndSales {
                stream_type: streams,
                settings: pane.settings,
                link_group: pane.link_group,
            },
            pane::Content::Orderbook(_) => data::Pane::Orderbook {
                stream_type: streams,
                settings: pane.settings,
                link_group: pane.link_group,
            },
        }
    }
}

pub fn configuration(pane: data::Pane) -> Configuration<pane::State> {
    match pane {
        data::Pane::Split { axis, ratio, a, b } => Configuration::Split {
            axis: match axis {
                Axis::Horizontal => pane_grid::Axis::Horizontal,
                Axis::Vertical => pane_grid::Axis::Vertical,
            },
            ratio,
            a: Box::new(configuration(*a)),
            b: Box::new(configuration(*b)),
        },
        data::Pane::Starter { link_group } => Configuration::Pane(pane::State::from_config(
            pane::Content::Starter,
            vec![],
            data::layout::pane::Settings::default(),
            link_group,
        )),
        data::Pane::HeatmapChart {
            layout,
            studies,
            stream_type,
            settings,
            indicators,
            link_group,
        } => {
            let content = pane::Content::Heatmap {
                chart: None,
                indicators: indicators.clone(),
                layout,
                studies,
            };

            Configuration::Pane(pane::State::from_config(
                content,
                stream_type,
                settings,
                link_group,
            ))
        }
        data::Pane::KlineChart {
            layout,
            kind,
            stream_type,
            settings,
            indicators,
            link_group,
        } => {
            let content = pane::Content::Kline {
                chart: None,
                indicators: indicators.clone(),
                layout,
                kind,
            };

            Configuration::Pane(pane::State::from_config(
                content,
                stream_type,
                settings,
                link_group,
            ))
        }
        data::Pane::TimeAndSales {
            stream_type,
            settings,
            link_group,
        } => {
            let content = pane::Content::TimeAndSales(None);

            Configuration::Pane(pane::State::from_config(
                content,
                stream_type,
                settings,
                link_group,
            ))
        }
        data::Pane::Orderbook {
            stream_type,
            settings,
            link_group,
        } => {
            if settings.ticker_info.is_none() {
                log::info!("Skipping a Orderbook initialization due to missing ticker info");
                return Configuration::Pane(pane::State::new());
            }

            let config = settings.visual_config.and_then(|cfg| cfg.orderbook());
            let tick_multiplier = settings.tick_multiply.unwrap_or(TickMultiplier(1));

            Configuration::Pane(pane::State::from_config(
                pane::Content::Orderbook(Orderbook::new(config, settings.ticker_info, tick_multiplier)),
                stream_type,
                settings,
                link_group,
            ))
        }
    }
}

pub fn load_saved_state() -> SavedState {
    match data::read_from_file(data::SAVED_STATE_PATH) {
        Ok(state) => {
            let mut de_layouts = vec![];

            for layout in &state.layout_manager.layouts {
                let mut popout_windows = Vec::new();

                for (pane, window_spec) in &layout.dashboard.popout {
                    let configuration = configuration(pane.clone());
                    popout_windows.push((configuration, *window_spec));
                }

                let layout_id = Uuid::new_v4();

                let dashboard = Dashboard::from_config(
                    configuration(layout.dashboard.pane.clone()),
                    popout_windows,
                    layout_id,
                );

                de_layouts.push((layout.name.clone(), layout_id, dashboard));
            }

            let layout_manager: LayoutManager = {
                let mut layouts = HashMap::new();

                let active_layout = Layout {
                    id: Uuid::new_v4(),
                    name: state.layout_manager.active_layout.clone(),
                };

                let mut layout_order = vec![];

                for (name, layout_id, dashboard) in de_layouts {
                    let layout = Layout {
                        id: {
                            if name == active_layout.name {
                                active_layout.id
                            } else {
                                layout_id
                            }
                        },
                        name,
                    };

                    layout_order.push(layout.id);
                    layouts.insert(layout.id, (layout.clone(), dashboard));
                }

                LayoutManager::from_config(layout_order, layouts, active_layout)
            };

            exchange::fetcher::toggle_trade_fetch(state.trade_fetch_enabled);

            exchange::SIZE_IN_QUOTE_CURRENCY
                .set(state.size_in_quote_currency)
                .expect("Failed to set SIZE_IN_QUOTE_CURRENCY");

            SavedState {
                theme: state.selected_theme,
                custom_theme: state.custom_theme,
                layout_manager,
                main_window: state.main_window,
                timezone: state.timezone,
                sidebar: state.sidebar,
                scale_factor: state.scale_factor,
                audio_cfg: state.audio_cfg,
                preferred_currency: if state.size_in_quote_currency {
                    exchange::PreferredCurrency::Quote
                } else {
                    exchange::PreferredCurrency::Base
                },
            }
        }
        Err(e) => {
            log::error!(
                "Failed to load/find layout state: {}. Starting with a new layout.",
                e
            );

            SavedState::default()
        }
    }
}<|MERGE_RESOLUTION|>--- conflicted
+++ resolved
@@ -1,10 +1,5 @@
 use crate::modal::layout_manager::LayoutManager;
-<<<<<<< HEAD
-use crate::screen::dashboard::{Dashboard, pane, panel::timeandsales::TimeAndSales};
-use crate::screen::dashboard::panel::orderbook::Orderbook;
-=======
 use crate::screen::dashboard::{Dashboard, pane};
->>>>>>> 666cadef
 use data::{
     UserTimezone,
     layout::{WindowSpec, pane::Axis},
@@ -233,16 +228,10 @@
             settings,
             link_group,
         } => {
-            if settings.ticker_info.is_none() {
-                log::info!("Skipping a Orderbook initialization due to missing ticker info");
-                return Configuration::Pane(pane::State::new());
-            }
-
-            let config = settings.visual_config.and_then(|cfg| cfg.orderbook());
-            let tick_multiplier = settings.tick_multiply.unwrap_or(TickMultiplier(1));
+            let content = pane::Content::Orderbook(None);
 
             Configuration::Pane(pane::State::from_config(
-                pane::Content::Orderbook(Orderbook::new(config, settings.ticker_info, tick_multiplier)),
+                content,
                 stream_type,
                 settings,
                 link_group,
